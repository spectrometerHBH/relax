--- conflicted
+++ resolved
@@ -402,11 +402,9 @@
         template = substitute_template(template, {"argument": argument_template_default})
         aux_map["residual_decl"] = ""
 
-<<<<<<< HEAD
     template = substitute_template(template, aux_map)
-=======
+
     for i, arg in enumerate(func_args):
         attrs[f"arg{i}"] = arg
->>>>>>> 7f02606a
 
     return substitute_template(template, attrs)